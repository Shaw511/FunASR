--- conflicted
+++ resolved
@@ -442,11 +442,8 @@
         stats["loss"] = torch.clone(loss.detach())
         # force_gatherable: to-device and to-tensor if scalar for DataParallel
         if self.length_normalized_loss:
-<<<<<<< HEAD
             batch_size = int((text_lengths + 1).sum())
-=======
-            batch_size = (text_lengths + 1).sum().type_as(batch_size)
->>>>>>> 5cf51241
+
         loss, stats, weight = force_gatherable((loss, stats, batch_size), loss.device)
         return loss, stats, weight
 

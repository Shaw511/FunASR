from contextlib import contextmanager
from distutils.version import LooseVersion
from typing import Dict
from typing import List
from typing import Optional
from typing import Tuple
from typing import Union
import logging
import torch
from typeguard import check_argument_types

from funasr.modules.e2e_asr_common import ErrorCalculator
from funasr.modules.nets_utils import th_accuracy
from funasr.modules.add_sos_eos import add_sos_eos
from funasr.losses.label_smoothing_loss import (
    LabelSmoothingLoss,  # noqa: H301
)
from funasr.models.ctc import CTC
from funasr.models.decoder.abs_decoder import AbsDecoder
from funasr.models.encoder.abs_encoder import AbsEncoder
from funasr.models.frontend.abs_frontend import AbsFrontend
from funasr.models.preencoder.abs_preencoder import AbsPreEncoder
from funasr.models.specaug.abs_specaug import AbsSpecAug
from funasr.layers.abs_normalize import AbsNormalize
from funasr.torch_utils.device_funcs import force_gatherable
from funasr.models.base_model import FunASRModel

if LooseVersion(torch.__version__) >= LooseVersion("1.6.0"):
    from torch.cuda.amp import autocast
else:
    # Nothing to do if torch<1.6.0
    @contextmanager
    def autocast(enabled=True):
        yield
import pdb
import random
import math
<<<<<<< HEAD


class MFCCA(FunASRModel):
=======
class MFCCA(AbsESPnetModel):
>>>>>>> 4cd79db4
    """
    Author: Audio, Speech and Language Processing Group (ASLP@NPU), Northwestern Polytechnical University
    MFCCA:Multi-Frame Cross-Channel attention for multi-speaker ASR in Multi-party meeting scenario
    https://arxiv.org/abs/2210.05265
    """

    def __init__(
            self,
            vocab_size: int,
            token_list: Union[Tuple[str, ...], List[str]],
            frontend: Optional[AbsFrontend],
            specaug: Optional[AbsSpecAug],
            normalize: Optional[AbsNormalize],
            encoder: AbsEncoder,
            decoder: AbsDecoder,
            ctc: CTC,
            rnnt_decoder: None,
            ctc_weight: float = 0.5,
            ignore_id: int = -1,
            lsm_weight: float = 0.0,
            mask_ratio: float = 0.0,
            length_normalized_loss: bool = False,
            report_cer: bool = True,
            report_wer: bool = True,
            sym_space: str = "<space>",
            sym_blank: str = "<blank>",
            preencoder: Optional[AbsPreEncoder] = None,
    ):
        assert check_argument_types()
        assert 0.0 <= ctc_weight <= 1.0, ctc_weight
        assert rnnt_decoder is None, "Not implemented"

        super().__init__()
        # note that eos is the same as sos (equivalent ID)
        self.sos = vocab_size - 1
        self.eos = vocab_size - 1
        self.vocab_size = vocab_size
        self.ignore_id = ignore_id
        self.ctc_weight = ctc_weight
        self.token_list = token_list.copy()

        self.mask_ratio = mask_ratio

        self.frontend = frontend
        self.specaug = specaug
        self.normalize = normalize
        self.preencoder = preencoder
        self.encoder = encoder
        # we set self.decoder = None in the CTC mode since
        # self.decoder parameters were never used and PyTorch complained
        # and threw an Exception in the multi-GPU experiment.
        # thanks Jeff Farris for pointing out the issue.
        if ctc_weight == 1.0:
            self.decoder = None
        else:
            self.decoder = decoder
        if ctc_weight == 0.0:
            self.ctc = None
        else:
            self.ctc = ctc
        self.rnnt_decoder = rnnt_decoder
        self.criterion_att = LabelSmoothingLoss(
            size=vocab_size,
            padding_idx=ignore_id,
            smoothing=lsm_weight,
            normalize_length=length_normalized_loss,
        )

        if report_cer or report_wer:
            self.error_calculator = ErrorCalculator(
                token_list, sym_space, sym_blank, report_cer, report_wer
            )
        else:
            self.error_calculator = None

    def forward(
            self,
            speech: torch.Tensor,
            speech_lengths: torch.Tensor,
            text: torch.Tensor,
            text_lengths: torch.Tensor,
    ) -> Tuple[torch.Tensor, Dict[str, torch.Tensor], torch.Tensor]:
        """Frontend + Encoder + Decoder + Calc loss
        Args:
            speech: (Batch, Length, ...)
            speech_lengths: (Batch, )
            text: (Batch, Length)
            text_lengths: (Batch,)
        """
        assert text_lengths.dim() == 1, text_lengths.shape
        # Check that batch_size is unified
        assert (
                speech.shape[0]
                == speech_lengths.shape[0]
                == text.shape[0]
                == text_lengths.shape[0]
        ), (speech.shape, speech_lengths.shape, text.shape, text_lengths.shape)
        # pdb.set_trace()
        if (speech.dim() == 3 and speech.size(2) == 8 and self.mask_ratio != 0):
            rate_num = random.random()
            # rate_num = 0.1
            if (rate_num <= self.mask_ratio):
                retain_channel = math.ceil(random.random() * 8)
                if (retain_channel > 1):
                    speech = speech[:, :, torch.randperm(8)[0:retain_channel].sort().values]
                else:
                    speech = speech[:, :, torch.randperm(8)[0]]
        # pdb.set_trace()
        batch_size = speech.shape[0]
        # for data-parallel
        text = text[:, : text_lengths.max()]

        # 1. Encoder
        encoder_out, encoder_out_lens = self.encode(speech, speech_lengths)

        # 2a. Attention-decoder branch
        if self.ctc_weight == 1.0:
            loss_att, acc_att, cer_att, wer_att = None, None, None, None
        else:
            loss_att, acc_att, cer_att, wer_att = self._calc_att_loss(
                encoder_out, encoder_out_lens, text, text_lengths
            )

        # 2b. CTC branch
        if self.ctc_weight == 0.0:
            loss_ctc, cer_ctc = None, None
        else:
            loss_ctc, cer_ctc = self._calc_ctc_loss(
                encoder_out, encoder_out_lens, text, text_lengths
            )

        # 2c. RNN-T branch
        if self.rnnt_decoder is not None:
            _ = self._calc_rnnt_loss(encoder_out, encoder_out_lens, text, text_lengths)

        if self.ctc_weight == 0.0:
            loss = loss_att
        elif self.ctc_weight == 1.0:
            loss = loss_ctc
        else:
            loss = self.ctc_weight * loss_ctc + (1 - self.ctc_weight) * loss_att

        stats = dict(
            loss=loss.detach(),
            loss_att=loss_att.detach() if loss_att is not None else None,
            loss_ctc=loss_ctc.detach() if loss_ctc is not None else None,
            acc=acc_att,
            cer=cer_att,
            wer=wer_att,
            cer_ctc=cer_ctc,
        )

        # force_gatherable: to-device and to-tensor if scalar for DataParallel
        loss, stats, weight = force_gatherable((loss, stats, batch_size), loss.device)
        return loss, stats, weight

    def collect_feats(
            self,
            speech: torch.Tensor,
            speech_lengths: torch.Tensor,
            text: torch.Tensor,
            text_lengths: torch.Tensor,
    ) -> Dict[str, torch.Tensor]:
        feats, feats_lengths, channel_size = self._extract_feats(speech, speech_lengths)
        return {"feats": feats, "feats_lengths": feats_lengths}

    def encode(
            self, speech: torch.Tensor, speech_lengths: torch.Tensor
    ) -> Tuple[torch.Tensor, torch.Tensor]:
        """Frontend + Encoder. Note that this method is used by asr_inference.py
        Args:
            speech: (Batch, Length, ...)
            speech_lengths: (Batch, )
        """
        with autocast(False):
            # 1. Extract feats
            feats, feats_lengths, channel_size = self._extract_feats(speech, speech_lengths)
            # 2. Data augmentation
            if self.specaug is not None and self.training:
                feats, feats_lengths = self.specaug(feats, feats_lengths)

            # 3. Normalization for feature: e.g. Global-CMVN, Utterance-CMVN
            if self.normalize is not None:
                feats, feats_lengths = self.normalize(feats, feats_lengths)

        # Pre-encoder, e.g. used for raw input data
        if self.preencoder is not None:
            feats, feats_lengths = self.preencoder(feats, feats_lengths)
        # pdb.set_trace()
        encoder_out, encoder_out_lens, _ = self.encoder(feats, feats_lengths, channel_size)

        assert encoder_out.size(0) == speech.size(0), (
            encoder_out.size(),
            speech.size(0),
        )
        if (encoder_out.dim() == 4):
            assert encoder_out.size(2) <= encoder_out_lens.max(), (
                encoder_out.size(),
                encoder_out_lens.max(),
            )
        else:
            assert encoder_out.size(1) <= encoder_out_lens.max(), (
                encoder_out.size(),
                encoder_out_lens.max(),
            )

        return encoder_out, encoder_out_lens

    def _extract_feats(
            self, speech: torch.Tensor, speech_lengths: torch.Tensor
    ) -> Tuple[torch.Tensor, torch.Tensor]:
        assert speech_lengths.dim() == 1, speech_lengths.shape
        # for data-parallel
        speech = speech[:, : speech_lengths.max()]
        if self.frontend is not None:
            # Frontend
            #  e.g. STFT and Feature extract
            #       data_loader may send time-domain signal in this case
            # speech (Batch, NSamples) -> feats: (Batch, NFrames, Dim)
            feats, feats_lengths, channel_size = self.frontend(speech, speech_lengths)
        else:
            # No frontend and no feature extract
            feats, feats_lengths = speech, speech_lengths
            channel_size = 1
        return feats, feats_lengths, channel_size

    def _calc_att_loss(
            self,
            encoder_out: torch.Tensor,
            encoder_out_lens: torch.Tensor,
            ys_pad: torch.Tensor,
            ys_pad_lens: torch.Tensor,
    ):
        ys_in_pad, ys_out_pad = add_sos_eos(ys_pad, self.sos, self.eos, self.ignore_id)
        ys_in_lens = ys_pad_lens + 1

        # 1. Forward decoder
        decoder_out, _ = self.decoder(
            encoder_out, encoder_out_lens, ys_in_pad, ys_in_lens
        )

        # 2. Compute attention loss
        loss_att = self.criterion_att(decoder_out, ys_out_pad)
        acc_att = th_accuracy(
            decoder_out.view(-1, self.vocab_size),
            ys_out_pad,
            ignore_label=self.ignore_id,
        )

        # Compute cer/wer using attention-decoder
        if self.training or self.error_calculator is None:
            cer_att, wer_att = None, None
        else:
            ys_hat = decoder_out.argmax(dim=-1)
            cer_att, wer_att = self.error_calculator(ys_hat.cpu(), ys_pad.cpu())

        return loss_att, acc_att, cer_att, wer_att

    def _calc_ctc_loss(
            self,
            encoder_out: torch.Tensor,
            encoder_out_lens: torch.Tensor,
            ys_pad: torch.Tensor,
            ys_pad_lens: torch.Tensor,
    ):
        # Calc CTC loss
        if (encoder_out.dim() == 4):
            encoder_out = encoder_out.mean(1)
        loss_ctc = self.ctc(encoder_out, encoder_out_lens, ys_pad, ys_pad_lens)

        # Calc CER using CTC
        cer_ctc = None
        if not self.training and self.error_calculator is not None:
            ys_hat = self.ctc.argmax(encoder_out).data
            cer_ctc = self.error_calculator(ys_hat.cpu(), ys_pad.cpu(), is_ctc=True)
        return loss_ctc, cer_ctc

    def _calc_rnnt_loss(
            self,
            encoder_out: torch.Tensor,
            encoder_out_lens: torch.Tensor,
            ys_pad: torch.Tensor,
            ys_pad_lens: torch.Tensor,
    ):
        raise NotImplementedError<|MERGE_RESOLUTION|>--- conflicted
+++ resolved
@@ -35,13 +35,8 @@
 import pdb
 import random
 import math
-<<<<<<< HEAD
-
 
 class MFCCA(FunASRModel):
-=======
-class MFCCA(AbsESPnetModel):
->>>>>>> 4cd79db4
     """
     Author: Audio, Speech and Language Processing Group (ASLP@NPU), Northwestern Polytechnical University
     MFCCA:Multi-Frame Cross-Channel attention for multi-speaker ASR in Multi-party meeting scenario
